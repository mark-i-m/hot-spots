#ifndef _BTREE_HYBRID_H_
#define _BTREE_HYBRID_H_

/*
 * This is a concurrent B-tree implementation that uses Optimisitic Lock
 * Coupling. It is taken from https://github.com/wangziqi2016/index-microbench.
 *
 * Lock-coupling is when you only lock at most two locks in the btree at a
 * time. If you use "optmisitic locks", you get Optimistic Lock Coupling (OLC).
 * The main goal of optimistic lock coupling is to minimize cache coherence
 * contention between cores, thus achieving higher performance and scalability.
 *
 * See the `OptLock` type for more on optimistic locking.
 */

#include "btree-base.h"
#include "ws.h"
#include "util.h"

#include <libcuckoo/cuckoohash_map.hh>
#include <algorithm>
#include <immintrin.h>
#include <sched.h>
#include <atomic>
#include <cassert>
#include <cstring>
#include <vector>
#include <pthread.h>

namespace btree_hybrid {
// Each page in the Btree can be either an inner node or a leaf node.
enum class PageType : uint8_t { BTreeInner = 1, BTreeLeaf = 2 };

// Use 4KB pages
static const uint64_t pageSize = 4 * 1024;

// An optimistic lock implementation.
//
// An optimistic lock has two parts: a lock and a version counter. The lock is
// acquired by all writers, as in a normal RW-locking scheme. However, a reader
// only waits for the lock to be free and gets the version number. On a
// WriteUnlock, we increment the version number. On a ReadUnlock, we check that
// the version number has not changed since we acquired the lock. If it has, we
// restart.
//
// Optimistic locking works best when conflicts are rare.
//
// This implementation comes more or less straight from the pseudo-code in
// appendix A of this paper: https://db.in.tum.de/~leis/papers/artsync.pdf.
struct OptLock {
    // In this implementation, both the lock and the version counter are
    // represented using this 64-bit word.
    //
    // Bit 0 represents that the locked value is obsolete (1 = obsolete).
    // Bit 1 represents that the value is locked (1 = locked).
    // Bits 2-63 represent the version counter.
    std::atomic<uint64_t> typeVersionLockObsolete{0b100};

    // Returns true if the given version represents a locked state.
    bool isLocked(uint64_t version) { return ((version & 0b10) == 0b10); }

    // Grab an optimistic read lock.
    //
    // If the current version is locked, set `needRestart` to true and return
    // the current version. The reader should restart if `needRestart` is set to
    // true after calling this method.
    uint64_t readLockOrRestart(bool &needRestart) {
        uint64_t version;
        version = typeVersionLockObsolete.load();
        if (isLocked(version) || isObsolete(version)) {
            // PAUSE compiler intrinsic. See
            // https://software.intel.com/en-us/node/524249.
            _mm_pause();
            needRestart = true;
        }
        return version;
    }

    // Grab the write lock.
    //
    // This is done by first grabbing the optimistic read lock, and then
    // attempting to upgrade it to a write lock. If this attempt fails,
    // `needRestart` is set to true, and the caller needs to restart.
    void writeLockOrRestart(bool &needRestart) {
        uint64_t version;
        version = readLockOrRestart(needRestart);
        if (needRestart) return;

        upgradeToWriteLockOrRestart(version, needRestart);
        if (needRestart) return;
    }

    // Upgrade the given read lock to a write lock.
    //
    // `version` should be the version at the time a read lock was acquired.
    //
    // If the version has changed since the read lock was acquired,
    // `needRestart` is set to true, and the caller needs to restart.
    void upgradeToWriteLockOrRestart(uint64_t &version, bool &needRestart) {
        if (typeVersionLockObsolete.compare_exchange_strong(version,
                                                            version + 0b10)) {
            version = version + 0b10;
        } else {
            _mm_pause();
            needRestart = true;
        }
    }

    // Release the write lock.
    //
    // This should only be called if you successfully acquired the write
    // lock. This method releases the lock and increments the version.
    void writeUnlock() { typeVersionLockObsolete.fetch_add(0b10); }

    // Return the obsolete bit of the given version.
    bool isObsolete(uint64_t version) { return (version & 1) == 1; }

    // The same as `readUnlockOrRestart`.
    void checkOrRestart(uint64_t startRead, bool &needRestart) const {
        readUnlockOrRestart(startRead, needRestart);
    }

    // Release the read lock.
    //
    // `startRead` is the version at the time the read lock was acquired.
    //
    // If the version has changed since the read lock was acquired,
    // `needRestart` is set to true, and the caller should restart.
    void readUnlockOrRestart(uint64_t startRead, bool &needRestart) const {
        needRestart = (startRead != typeVersionLockObsolete.load());
    }

    // Release the write lock _and_ set the obsolete bit.
    //
    // This is like `writeUnlock` except that it also sets the obsolete bit.
    void writeUnlockObsolete() { typeVersionLockObsolete.fetch_add(0b11); }
};

// A base type for all btree nodes. Each node hasi an optimisitc lock.
struct NodeBase : public OptLock {
    // Leaf or inner?
    PageType type;

    // The number of entries in this btree node.
    uint16_t count;
};

// Leaf superclass so that we don't have to keep defining the type.
struct BTreeLeafBase : public NodeBase {
    static const PageType typeMarker = PageType::BTreeLeaf;
};

// A single leaf node in the btree. Note that anyone doing operations on these
// nodes should already be holding a lock.
template <class Key, class Payload>
struct BTreeLeaf : public BTreeLeafBase {
    // Represents a key and value associated with that key.
    struct Entry {
        Key k;
        Payload p;
    };

    // The max number of entries in a leaf node (based on the size of keys
    // and pages). We also need to account for the space of the locks.
    static const uint64_t maxEntries =
        (pageSize - sizeof(NodeBase)) / (sizeof(Key) + sizeof(Payload));

    // The keys for each child.
    Key keys[maxEntries];

    // The (key, value) pairs inserted into the tree.
    Payload payloads[maxEntries];

    // Construct an empty leaf node.
    BTreeLeaf() {
        count = 0;
        type = typeMarker;

        // // debugging
        // for (size_t i = 0; i < maxEntries; ++i) {
        //     keys[i] = 0xDEADBEEF;
        //     payloads[i] = 0xDEADBEEF;
        // }
    }

    // Returns true if this leaf is full. It needs to be split before we can
    // take any more entries.
    bool isFull() { return count == maxEntries; };

    // Returns the index into this node of the least key that is greater than
    // or equal to `k`.
    unsigned lowerBound(Key k) {
        unsigned lower = 0;
        unsigned upper = count;
        do {
            unsigned mid = ((upper - lower) / 2) + lower;
            if (k < keys[mid]) {
                upper = mid;
            } else if (k > keys[mid]) {
                lower = mid + 1;
            } else {
                return mid;
            }
        } while (lower < upper);
        return lower;
    }

    // Alternate implementation of `lowerBound`. This function is not used anywhere.
    unsigned lowerBoundBF(Key k) {
        auto base = keys;
        unsigned n = count;
        while (n > 1) {
            const unsigned half = n / 2;
            base = (base[half] < k) ? (base + half) : base;
            n -= half;
        }
        return (*base < k) + base - keys;
    }

    // Insert the new (key, value) pair into this leaf. The caller should make
    // sure that the node has space and split it if necessary.
    void insert(Key k, Payload p) {
        assert(count < maxEntries);
        if (count) {
            unsigned pos = lowerBound(k);
            if ((pos < count) && (keys[pos] == k)) {
                // Upsert
                payloads[pos] = p;
                return;
            }
            memmove(keys + pos + 1, keys + pos, sizeof(Key) * (count - pos));
            memmove(payloads + pos + 1, payloads + pos,
                    sizeof(Payload) * (count - pos));
            keys[pos] = k;
            payloads[pos] = p;
        } else {
            keys[0] = k;
            payloads[0] = p;
        }
        count++;
    }

    // Split this leaf node in half, and return the new leaf node. The new node
    // comes _after_ this node.
    BTreeLeaf *split(Key &sep) {
        BTreeLeaf *newLeaf = new BTreeLeaf();
        newLeaf->count = count - (count / 2);
        count = count - newLeaf->count;
        memcpy(newLeaf->keys, keys + count, sizeof(Key) * newLeaf->count);
        memcpy(newLeaf->payloads, payloads + count,
               sizeof(Payload) * newLeaf->count);
        sep = keys[count - 1];

        // // debugging
        // for (size_t i = count; i < maxEntries; ++i) {
        //     keys[i] = 0xDEADBEEF;
        //     payloads[i] = 0xDEADBEEF;
        // }

        return newLeaf;
    }
};

// Inner node superclass so that we don't have to keep defining the type.
struct BTreeInnerBase : public NodeBase {
    static const PageType typeMarker = PageType::BTreeInner;
};

// A single inner node in the btree. Note that anyone doing operations on these
// nodes should already be holding a lock.
template <class Key>
struct BTreeInner : public BTreeInnerBase {
    // The max number of entries in an inner node (based on the size of keys
    // and pages). We also need to account for the space of the locks.
    static const uint64_t maxEntries =
        (pageSize - sizeof(NodeBase)) / (sizeof(Key) + sizeof(NodeBase *));

    // Pointers to the child nodes.
    NodeBase *children[maxEntries];

    // The keys for each child.
    Key keys[maxEntries];

    // Construct an empty inner node.
    BTreeInner() {
        count = 0;
        type = typeMarker;

        // // debugging
        // for (size_t i = 0; i < maxEntries; ++i) {
        //     keys[i] = 0xDEADBEEF;
        // }
    }

    // Returns true if adding one more key would fill the node.
    bool isFull() { return count == (maxEntries - 1); };

    // Returns the index into this node of the least key that is greater than
    // or equal to `k`.
    unsigned lowerBound(Key k) {
        unsigned lower = 0;
        unsigned upper = count;
        do {
            unsigned mid = ((upper - lower) / 2) + lower;
            if (k < keys[mid]) {
                upper = mid;
            } else if (k > keys[mid]) {
                lower = mid + 1;
            } else {
                return mid;
            }
        } while (lower < upper);
        return lower;
    }

    // Alternate implementation of `lowerBound`. This function is not used anywhere.
    unsigned lowerBoundBF(Key k) {
        auto base = keys;
        unsigned n = count;
        while (n > 1) {
            const unsigned half = n / 2;
            base = (base[half] < k) ? (base + half) : base;
            n -= half;
        }
        return (*base < k) + base - keys;
    }

    // Split this inner node in half, and return the new inner node. The new
    // node comes _after_ this node.
    BTreeInner *split(Key &sep) {
        BTreeInner *newInner = new BTreeInner();
        newInner->count = count - (count / 2);
        count = count - newInner->count - 1;
        sep = keys[count];
        memcpy(newInner->keys, keys + count + 1,
               sizeof(Key) * (newInner->count + 1));
        memcpy(newInner->children, children + count + 1,
               sizeof(NodeBase *) * (newInner->count + 1));

        // // debugging
        // for (size_t i = count; i < maxEntries; ++i) {
        //     keys[i] = 0xDEADBEEF;
        // }

        return newInner;
    }

    // Insert the new child with the given key into this inner node. The caller
    // should make sure that the node has space and split it if necessary.
    void insert(Key k, NodeBase *child) {
        assert(count < maxEntries - 1);
        unsigned pos = lowerBound(k);
        memmove(keys + pos + 1, keys + pos, sizeof(Key) * (count - pos + 1));
        memmove(children + pos + 1, children + pos,
                sizeof(NodeBase *) * (count - pos + 1));
        keys[pos] = k;
        children[pos] = child;
        std::swap(children[pos], children[pos + 1]);
        count++;
    }
};

<<<<<<< HEAD
// A generic, thread-safe btree using OLC and our cache. It is a modification
// of the OLC implementation from the CMU Bw-tree critique paper.
template <class Key, class Value, size_t WSSize = 1000>
=======
// A generic, thread-safe btree using OLC.
template <class Key, class Value, size_t WSSize = 10>
>>>>>>> 5912d2d2
struct BTree : public common::BTreeBase<Key, Value> {
    // The root node of the btree.
    std::atomic<NodeBase *> root;

    // WS is the policy layer of the Hybrid B-tree. It originally stood for
    // "Working Set", but it is really an LRU approximation.
    WS<Key, WSSize> ws;

    // The caching layer itself. This is just a concurrent hashmap.
    cuckoohash_map<Key, Value> hc;

    // This lock is grabbed to do "purges" (evictions from the cache of a range
    // of values). It is only ever grabbed by insertions; lookups don't need to
    // grab any locks.
    //
    // It is only grabbed as a write lock when a thread does a purge.
    // Otherwise, it is grabbed as a read lock.
    mutable pthread_rwlock_t big_lock;

    // Construct a new btree with exactly one node, which is an empty leaf node.
    BTree() {
        root = new BTreeLeaf<Key, Value>();

        int ret = pthread_rwlock_init(&big_lock, NULL);
        assert(ret == 0);
    }

    ~BTree() {
        int ret = pthread_rwlock_destroy(&big_lock);
        assert(ret == 0);
    }

    // Create a new root node with the two given nodes as children separated by
    // the given key. Atomically replace the current root with the new one.
    void makeRoot(Key k, NodeBase *leftChild, NodeBase *rightChild) {
        auto inner = new BTreeInner<Key>();
        inner->count = 1;
        inner->keys[0] = k;
        inner->children[0] = leftChild;
        inner->children[1] = rightChild;
        root = inner;
    }

    // Depending on the value of `count`, either yield the processor to the OS
    // scheduler or inform the processor you are waiting for a spin lock.
    void yield(int count) {
        if (count > 3)
            sched_yield();
        else
            _mm_pause();
    }

    // A helper to traverse the B-tree, grabbing appropriate locks. It is used by
    // the `bulk_insert` routine, which is used for purges.
    //
    // This routine returns the page that key `k` would be on. It grabs the
    // page's write lock before returning it. The caller is responsible for
    // unlocking. Moreover, the routine also returns the maximum value that can
    // be on this page without updating the parent's keys; this max value is
    // `Nothing` if this is the rightmost leaf.
    //
    // In the process, zero or more B-tree nodes may be split.
    //
    // The `no_split` flag is used for debugging. A panic occurs if this flag
    // is true and a node is split by this routine.
    std::pair<BTreeLeaf<Key, Value>*, util::maybe::Maybe<Key>>
    bulk_insert_traverse(Key k, bool no_split = false) {
         int restartCount = 0;
    restart:
        if (restartCount++) yield(restartCount);
        bool needRestart = false;

        // Current node
        NodeBase *node = root;
        uint64_t versionNode = node->readLockOrRestart(needRestart);
        if (needRestart || (node != root)) goto restart;

        // Parent of current node
        BTreeInner<Key> *parent = nullptr;
        uint64_t versionParent = 0;
        uint16_t parent_idx;
        bool is_rightmost = true;

        while (node->type == PageType::BTreeInner) {
            auto inner = static_cast<BTreeInner<Key> *>(node);

            // Split eagerly if full
            if (inner->isFull()) {
                assert(!no_split);

                // Lock
                if (parent) {
                    parent->upgradeToWriteLockOrRestart(versionParent,
                                                        needRestart);
                    if (needRestart) goto restart;
                }
                node->upgradeToWriteLockOrRestart(versionNode, needRestart);
                if (needRestart) {
                    if (parent) parent->writeUnlock();
                    goto restart;
                }
                if (!parent && (node != root)) {  // there's a new parent
                    node->writeUnlock();
                    goto restart;
                }
                // Split
                Key sep;
                BTreeInner<Key> *newInner = inner->split(sep);
                if (parent)
                    parent->insert(sep, newInner);
                else
                    makeRoot(sep, inner, newInner);
                // Unlock and restart
                node->writeUnlock();
                if (parent) parent->writeUnlock();
                goto restart;
            }

            if (parent) {
                parent->readUnlockOrRestart(versionParent, needRestart);
                if (needRestart) goto restart;
            }

            parent = inner;
            versionParent = versionNode;
            parent_idx = inner->lowerBound(k);

            // descend to the left
            if (parent_idx < inner->count - 1) {
                is_rightmost = false;
            }

            node = inner->children[parent_idx];
            inner->checkOrRestart(versionNode, needRestart);
            if (needRestart) goto restart;
            versionNode = node->readLockOrRestart(needRestart);
            if (needRestart) goto restart;
        }

        auto leaf = static_cast<BTreeLeaf<Key, Value> *>(node);

        // Split leaf if full
        if (leaf->count == leaf->maxEntries) {
            assert(!no_split);

            // Lock
            if (parent) {
                parent->upgradeToWriteLockOrRestart(versionParent, needRestart);
                if (needRestart) goto restart;
            }
            node->upgradeToWriteLockOrRestart(versionNode, needRestart);
            if (needRestart) {
                if (parent) parent->writeUnlock();
                goto restart;
            }
            if (!parent && (node != root)) {  // there's a new parent
                node->writeUnlock();
                goto restart;
            }
            // Split
            Key sep;
            BTreeLeaf<Key, Value> *newLeaf = leaf->split(sep);
            if (parent)
                parent->insert(sep, newLeaf);
            else
                makeRoot(sep, leaf, newLeaf);
            // Unlock and restart
            node->writeUnlock();
            if (parent) parent->writeUnlock();
            goto restart;
        } else {
            // only lock leaf node
            node->upgradeToWriteLockOrRestart(versionNode, needRestart);
            if (needRestart) goto restart;
            util::maybe::Maybe<Key> leaf_max; // Nothing by default
            if (parent) {
                if(!is_rightmost) {
                    // Set max value before potentially returning
                    leaf_max = util::maybe::Maybe<Key>(parent->keys[parent_idx]);
                }
                parent->readUnlockOrRestart(versionParent, needRestart);
                if (needRestart) {
                    node->writeUnlock();
                    goto restart;
                }
            }
            return std::pair<BTreeLeaf<Key, Value>*, util::maybe::Maybe<Key>>{leaf, leaf_max};  // success
        }
    }

    // Does an optimized insertion of the list of key-value pairs into the
    // B-tree. This routine is _only_ to be called if the caller is holding the
    // `big_lock`. It is only used for purges.
    void bulk_insert(std::vector<std::pair<Key, Value>> key_values) {
        if (key_values.empty()) {
            return;
        }

        // sorted list of key/value pairs
        std::sort(key_values.begin(), key_values.end());

        // insertions
        auto it = key_values.begin();
        while(it != key_values.end()) {
            // Find leaf of insertion... locked
            BTreeLeaf<Key, Value>* l;
            util::maybe::Maybe<Key> leaf_max;
            std::tie(l, leaf_max) = bulk_insert_traverse(it->first);

            auto new_elements = 0;
            auto end = it;

            // Find the elements we can insert now while respecting the amount
            // of free space and the max key.
            while (it != key_values.end()
                    && (l->maxEntries - l->count) - new_elements > 0
                    && !(leaf_max && it->first >= *leaf_max)) {
                ++it; ++end;
                ++new_elements;
            }

            --end;

            // it == first element we haven't looked at yet
            // end == last element to insert in this iteration
            // new_elements == number elements to insert

            // Merge the existing entries with the purged entries in sorted
            // order from the end.  Doing it from the end means that we always
            // have space and only need to move each element once.
            //
            // "end" idx == l->count + new_elements - 1
            auto keys_end_idx = l->count + new_elements - 1; // ultimately will be the end idx
            auto to_insert = new_elements; // number elements remaining to insert from purged
            int existing_end_idx = l->count - 1; // current last inserted idx

            while (to_insert > 0) {
                if (existing_end_idx < 0 || end->first > l->keys[existing_end_idx]) { // insert *end
                    l->keys[keys_end_idx] = std::move(end->first);
                    l->payloads[keys_end_idx] = std::move(end->second);
                    --end;
                    --to_insert;
                } else {
                    l->keys[keys_end_idx] = std::move(l->keys[existing_end_idx]);
                    l->payloads[keys_end_idx] = std::move(l->payloads[existing_end_idx]);
                    --existing_end_idx;
                }

                --keys_end_idx;
            }

            // Update stats
            l->count += new_elements;

            // unlock leaf
            l->writeUnlock();

            // need to do a normal insertion to ensure space. This uses the
            // normal node splitting stuff to simplify the design.
            if(it != key_values.end()) {
                insert_inner(it->first, it->second, true);
                ++it;
            }
        }
    }

    // Grab the `big_lock` as a reader.
    void big_read_lock() const {
        pthread_rwlock_rdlock(&big_lock);
    }

    // Grab the `big_lock` as a writer.
    void big_write_lock() const {
        pthread_rwlock_wrlock(&big_lock);
    }

    // Release the `big_lock` as a reader or writer.
    void big_unlock() const {
        pthread_rwlock_unlock(&big_lock);
    }

    // The insert routine of the B-tree. This is a thread-safe insertion of the
    // (k, v) pair into this B-tree.
    //
    // It is a thin wrapper around `insert_inner` which does the heavy lifting.
    void insert(Key k, Value v) {
        insert_inner(k, v, false);
    }

    // Insert the (k, v) pair into the tree thread-safely. If `in_bulk_insert`
    // is true, avoid all paths that may interact with the policy or cache
    // layers. In other words, if `in_bulk_insert`, this routine behaves just
    // like the normal B-tree with OLC.
    //
    // Everything in this routine is normal until we have found a B-tree leaf.
    // See the comment at that point. For simplicity, we always traverse the
    // tree before doing anything with the cache.
    void insert_inner(Key k, Value v, bool in_bulk_insert) {
        int restartCount = 0;
    restart:
        if (restartCount++) yield(restartCount);
        bool needRestart = false;

        // Current node
        NodeBase *node = root;
        uint64_t versionNode = node->readLockOrRestart(needRestart);
        if (needRestart || (node != root)) goto restart;

        // Parent of current node
        BTreeInner<Key> *parent = nullptr;
        uint64_t versionParent = 0;

        // Keep track of some properties as we descend the tree
        bool is_root = true;
        bool is_leftmost = true;
        bool is_rightmost = true;

        Key min_parent_key = 0,
            max_parent_key = 0; // only valid if not root or leftmost

        while (node->type == PageType::BTreeInner) {
            auto inner = static_cast<BTreeInner<Key> *>(node);

            // The leaf cannot be the root
            is_root = false;

            // Split eagerly if full
            if (inner->isFull()) {
                // Lock
                if (parent) {
                    parent->upgradeToWriteLockOrRestart(versionParent,
                                                        needRestart);
                    if (needRestart) goto restart;
                }
                node->upgradeToWriteLockOrRestart(versionNode, needRestart);
                if (needRestart) {
                    if (parent) parent->writeUnlock();
                    goto restart;
                }
                if (!parent && (node != root)) {  // there's a new parent
                    node->writeUnlock();
                    goto restart;
                }
                // Split
                Key sep;
                BTreeInner<Key> *newInner = inner->split(sep);
                if (parent)
                    parent->insert(sep, newInner);
                else
                    makeRoot(sep, inner, newInner);
                // Unlock and restart
                node->writeUnlock();
                if (parent) parent->writeUnlock();
                goto restart;
            }

            if (parent) {
                parent->readUnlockOrRestart(versionParent, needRestart);
                if (needRestart) goto restart;
            }

            parent = inner;
            versionParent = versionNode;

            const uint16_t parent_idx = inner->lowerBound(k);

            // descend to the left
            if (parent_idx < inner->count - 1) {
                is_rightmost = false;
            }
            // descend to the right
            else if (parent_idx > 0) {
                is_leftmost = false;
            }

            // If we are inserting either in the rightmost or leftmost node,
            // make up a max. It doesn't matter too much, but there may be a
            // pathological case.
            if (is_rightmost) {
                min_parent_key = inner->keys[parent_idx];
                max_parent_key = min_parent_key + inner->maxEntries;
            } else if (is_leftmost) {
                max_parent_key = inner->keys[parent_idx];
                min_parent_key = max_parent_key - inner->maxEntries;
            } else {
                min_parent_key = inner->keys[parent_idx];
                max_parent_key = inner->keys[parent_idx + 1];
            }

            node = inner->children[parent_idx];
            inner->checkOrRestart(versionNode, needRestart);
            if (needRestart) goto restart;
            versionNode = node->readLockOrRestart(needRestart);
            if (needRestart) goto restart;
        }

        auto leaf = static_cast<BTreeLeaf<Key, Value> *>(node);

        // Split leaf if full
        if (leaf->count == leaf->maxEntries) {
            // Lock
            if (parent) {
                parent->upgradeToWriteLockOrRestart(versionParent, needRestart);
                if (needRestart) goto restart;
            }
            node->upgradeToWriteLockOrRestart(versionNode, needRestart);
            if (needRestart) {
                if (parent) parent->writeUnlock();
                goto restart;
            }
            if (!parent && (node != root)) {  // there's a new parent
                node->writeUnlock();
                goto restart;
            }
            // Split
            Key sep;
            BTreeLeaf<Key, Value> *newLeaf = leaf->split(sep);
            if (parent)
                parent->insert(sep, newLeaf);
            else
                makeRoot(sep, leaf, newLeaf);
            // Unlock and restart
            node->writeUnlock();
            if (parent) parent->writeUnlock();
            goto restart;
        } else {
            // This is the code path in which we actually might use the
            // cache/policy. Here are some invariants:
            // - The policy is always aware of what is in the cache. There is
            //   nothing in the cache that the policy did not approve.
            // - Once data is in the tree, it must always be in either the
            //   cache or the tree (or possibly both).
            //
            // In this code, we simplify things by using the `big_lock` to
            // manage concurrency for both the cache and policy layers.
            //
            // For the most part, there is only ever one lock held at any given
            // time.  In some places, we do some lock crabbing, though. This
            // makes it _way_ easier to avoid deadlocks.

            // Handling the root node is a bit weird so... just don't use the
            // cache for the root.
            if (!is_root && !in_bulk_insert) {
                // If we are inserting a new minimum or maximum key in the
                // B-tree, make up the other endpoint of the range we are
                // inserting to the cache.
                if (k < min_parent_key) {
                    min_parent_key = k - leaf->maxEntries;
                    max_parent_key = k + 1;
                } else if (k >= max_parent_key) {
                    min_parent_key = k;
                    max_parent_key = k + leaf->maxEntries;
                }

                // Grab the big read lock and check if a purge is needed.
                // Holding the read lock prevents a purge from happening while
                // we are checking.
                big_read_lock();
                if (ws.needs_purge()) {
                    big_unlock();

                    // If we found that purge is needed, then we grab the big
                    // write lock to attempt to do the purge.
                    //
                    // We need to make sure that a purge is still needed since
                    // another thread could have done it between the previous
                    // line and the next one.
                    //
                    // After a purge, we restart. This simplifies the logic
                    // somewhat and means that the common case has no write
                    // locks on it.
                    //
                    // We also purge even if we didn't restart because it makes
                    // life easier.

                    big_write_lock();
                    if (ws.needs_purge()) {
                        // Purge the range of values indicated by the policy.
                        // To do this, we briefly lock the hash table to search
                        // for keys in the range. This is really just an
                        // unfortunate consequence of the fact that the
                        // concurrent hash map we choose doesn't have an
                        // efficient way to iterate over all buckets.
                        //
                        // FIXME: unforunately, this is extremely sloooooowww...
                        Key purge_low, purge_high;
                        std::tie(purge_low, purge_high) = ws.purge_range();
                        std::vector<std::pair<Key, Value>> key_values;
                        auto locked_hc = hc.lock_table();
                        for (auto it : locked_hc) {
                            if (it.first >= purge_low && it.first < purge_high) {
                                key_values.push_back(it);
                            }
                        }
                        // We can unlock here because lookup threads don't
                        // mutate the cache, and we are the only insertion
                        // thread with the big writer lock.
                        locked_hc.unlock();

                        // Do a bulk insertion here. This must happen before
                        // the keys are removed from the cache so that readers
                        // don't miss keys.
                        bulk_insert(key_values);

                        // Remove from cache and inform policy that the range
                        // is gone.
                        ws.remove(purge_low, purge_high);
                        for (auto it : key_values) {
                            hc.erase(it.first);
                        }
                    }
                    big_unlock();
                    goto restart;
                } else {
                    // At this point, we are still holding the big read lock.

                    // If no purging is needed, we can just inform the policy
                    // layer of the touch (to update its stats). `touch`
                    // returns true if the key is in a hot range. The policy
                    // (`ws`) is thread-safe, so multiple threads holding the
                    // big read lock can safely do this.
                    if (ws.touch(min_parent_key, max_parent_key, k)) { // if is hot
                        // cache insert. The hash map handles concurrent updates.
                        hc.insert(k, v);
                        big_unlock();
                        return;
                    } else {
                        // release big read lock. This avoids deadlocks since we
                        // may need to restart. Holding the read lock any longer
                        // wouldn't be useful anyway.
                        big_unlock();

                        // do a normal B-tree insertion.

                        // Release the parent's "read lock" (possibly restart) after
                        // grabbing the node's write lock.
                        node->upgradeToWriteLockOrRestart(versionNode, needRestart);
                        if (needRestart) goto restart;
                        if (parent) {
                            parent->readUnlockOrRestart(versionParent, needRestart);
                            if (needRestart) {
                                node->writeUnlock();
                                goto restart;
                            }
                        }

                        // Normal B-tree insertion.
                        leaf->insert(k, v);
                        node->writeUnlock();
                        return;
                    }
                }
            } else {
                // Normal B-tree insertion.

                // only lock leaf node
                node->upgradeToWriteLockOrRestart(versionNode, needRestart);
                if (needRestart) goto restart;
                if (parent) {
                    parent->readUnlockOrRestart(versionParent, needRestart);
                    if (needRestart) {
                        node->writeUnlock();
                        goto restart;
                    }
                }

                leaf->insert(k, v);
                node->writeUnlock();
                return;
            }
        }
    }

    // Lookup key `k` in the btree. If `k` is in the btree, set `result` to the
    // value associated with `k` and return true. If `k` is not in the btree,
    // return false.
    bool lookup(Key k, Value &result) {
        // No locks needed. Concurrency is handled by the hash map :P
        if (hc.find(k, result)) {
            return true;
        }

        // If cache miss, then do normal B-tree lookup. Insertions maintain the
        // invariant that if a key is inserted, then it is always in at least
        // one of the cache or the tree. So if we get here, we had a cache
        // miss, and if we still can't find the key in the tree, then it is not
        // in the structure at all.

        int restartCount = 0;
    restart:
        if (restartCount++) yield(restartCount);
        bool needRestart = false;

        NodeBase *node = root;
        uint64_t versionNode = node->readLockOrRestart(needRestart);
        if (needRestart || (node != root)) goto restart;

        // Parent of current node
        BTreeInner<Key> *parent = nullptr;
        uint64_t versionParent = 0;

        while (node->type == PageType::BTreeInner) {
            auto inner = static_cast<BTreeInner<Key> *>(node);

            if (parent) {
                parent->readUnlockOrRestart(versionParent, needRestart);
                if (needRestart) goto restart;
            }

            parent = inner;
            versionParent = versionNode;

            node = inner->children[inner->lowerBound(k)];
            inner->checkOrRestart(versionNode, needRestart);
            if (needRestart) goto restart;
            versionNode = node->readLockOrRestart(needRestart);
            if (needRestart) goto restart;
        }

        BTreeLeaf<Key, Value> *leaf =
            static_cast<BTreeLeaf<Key, Value> *>(node);

        unsigned pos = leaf->lowerBound(k);
        bool success;
        if ((pos < leaf->count) && (leaf->keys[pos] == k)) {
            success = true;
            result = leaf->payloads[pos];
        }
        if (parent) {
            parent->readUnlockOrRestart(versionParent, needRestart);
            if (needRestart) goto restart;
        }
        node->readUnlockOrRestart(versionNode, needRestart);
        if (needRestart) goto restart;

        return success;
    }

    // NOTE: This does not work. It's just a copy of the implementation from
    // the OLC. This implementation does not actually account for the cache.
    //
    // Do a range query on the btree. Starting with the least key greater than
    // or equal to `k`, scan at most `range` values into the buffer pointed to
    // by `output`. Return the number of elements read. Note that we may read
    // fewer than `range` elements even if there are more elements that we
    // could scan.  The caller should keep calling `scan` until no records are
    // read.
    uint64_t scan(Key k, int range, Value *output) {
        int restartCount = 0;
    restart:
        if (restartCount++) yield(restartCount);
        bool needRestart = false;

        NodeBase *node = root;
        uint64_t versionNode = node->readLockOrRestart(needRestart);
        if (needRestart || (node != root)) goto restart;

        // Parent of current node
        BTreeInner<Key> *parent = nullptr;
        uint64_t versionParent = 0;

        while (node->type == PageType::BTreeInner) {
            auto inner = static_cast<BTreeInner<Key> *>(node);

            if (parent) {
                parent->readUnlockOrRestart(versionParent, needRestart);
                if (needRestart) goto restart;
            }

            parent = inner;
            versionParent = versionNode;

            node = inner->children[inner->lowerBound(k)];
            inner->checkOrRestart(versionNode, needRestart);
            if (needRestart) goto restart;
            versionNode = node->readLockOrRestart(needRestart);
            if (needRestart) goto restart;
        }

        BTreeLeaf<Key, Value> *leaf =
            static_cast<BTreeLeaf<Key, Value> *>(node);
        unsigned pos = leaf->lowerBound(k);
        int count = 0;
        for (unsigned i = pos; i < leaf->count; i++) {
            if (count == range) break;
            output[count++] = leaf->payloads[i];
        }

        if (parent) {
            parent->readUnlockOrRestart(versionParent, needRestart);
            if (needRestart) goto restart;
        }
        node->readUnlockOrRestart(versionNode, needRestart);
        if (needRestart) goto restart;

        return count;
    }
};

}  // namespace btree_hybrid

#endif<|MERGE_RESOLUTION|>--- conflicted
+++ resolved
@@ -360,14 +360,10 @@
     }
 };
 
-<<<<<<< HEAD
 // A generic, thread-safe btree using OLC and our cache. It is a modification
 // of the OLC implementation from the CMU Bw-tree critique paper.
-template <class Key, class Value, size_t WSSize = 1000>
-=======
-// A generic, thread-safe btree using OLC.
 template <class Key, class Value, size_t WSSize = 10>
->>>>>>> 5912d2d2
+
 struct BTree : public common::BTreeBase<Key, Value> {
     // The root node of the btree.
     std::atomic<NodeBase *> root;
